--- conflicted
+++ resolved
@@ -49,16 +49,12 @@
     private final ConnectionManager mConnectionManager = new ConnectionManager();
     private final WorkspaceStats stats = new WorkspaceStats(mVariableNameManager, mProcedureManager,
             mConnectionManager);
-<<<<<<< HEAD
 
     private ToolboxFragment mToolbox;
     private ArrayList<Block> mDeletedBlocks = new ArrayList<>();
     private TrashFragment mTrash;
-
-=======
     private final BlockCopyBuffer mCopyBuffer = new BlockCopyBuffer();
     private final ViewPoint mTempViewPoint = new ViewPoint();
->>>>>>> c4d2a155
     private WorkspaceHelper mWorkspaceHelper;
     private WorkspaceView mWorkspaceView;
     private final Dragger mDragger =
