/*
 * Copyright  2015 Google Inc. All Rights Reserved.
 * Licensed under the Apache License, Version 2.0 (the "License");
 * you may not use this file except in compliance with the License.
 * You may obtain a copy of the License at
 *
 * http://www.apache.org/licenses/LICENSE-2.0
 *
 * Unless required by applicable law or agreed to in writing, software
 * distributed under the License is distributed on an "AS IS" BASIS,
 * WITHOUT WARRANTIES OR CONDITIONS OF ANY KIND, either express or implied.
 * See the License for the specific language governing permissions and
 * limitations under the License.
 */

package com.google.blockly.ui;

import android.content.ClipData;
import android.content.Context;
import android.graphics.Rect;
import android.support.annotation.IntDef;
import android.support.v4.view.MotionEventCompat;
import android.util.AttributeSet;
import android.view.DragEvent;
import android.view.MotionEvent;
import android.view.View;
import android.view.ViewConfiguration;

import com.google.blockly.control.Dragger;
import com.google.blockly.model.Workspace;

import java.lang.annotation.Retention;
import java.lang.annotation.RetentionPolicy;

/**
 * Handles updating the viewport into the workspace and is the parent view for all blocks. This view
 * is responsible for handling drags. A drag on the workspace will move the viewport and a drag on a
 * block or stack of blocks will drag those within the workspace.
 */
public class WorkspaceView extends NonPropagatingViewGroup {
    private static final String TAG = "WorkspaceView";
    private static final boolean DEBUG = true;
    public static final String BLOCK_GROUP_CLIP_DATA_LABEL = "BlockGroupClipData";

    // No current touch interaction.
    private static final int TOUCH_STATE_NONE = 0;
    // Block in this view has received "Down" event; waiting for further interactions to decide
    // whether to drag, show context menu, etc.
    private static final int TOUCH_STATE_DOWN = 1;
    // Block in this view is being dragged.
    private static final int TOUCH_STATE_DRAGGING = 2;
    // Block in this view received a long press.
    private static final int TOUCH_STATE_LONGPRESS = 3;
    private final ViewPoint mTemp = new ViewPoint();
    // Distance threshold for detecting drag gestures.
    private final float mTouchSlop;
    private final ViewPoint mDraggingStart = new ViewPoint();
    // Viewport bounds. These define the bounding box of all blocks, in view coordinates, and
    // are used to determine ranges and offsets for scrolling.
    private final Rect mBlocksBoundingBox = new Rect();
    private Workspace mWorkspace;
    private WorkspaceHelper mHelper;
    // Current state of touch interaction with blocks in this workspace view.
    @TouchState
    private int mTouchState = TOUCH_STATE_NONE;
    // Fields for dragging blocks in the workspace.
    private int mDraggingPointerId = MotionEvent.INVALID_POINTER_ID;
    private BlockView mDraggingBlockView = null;
    private Dragger mDragger;
    private View mTrashView;
    private boolean mTouchingField = false;

    public WorkspaceView(Context context) {
        this(context, null);
    }

    public WorkspaceView(Context context, AttributeSet attrs) {
        this(context, attrs, 0);
    }

    public WorkspaceView(Context context, AttributeSet attrs, int defStyleAttr) {
        super(context, attrs, defStyleAttr);
        mTouchSlop = ViewConfiguration.get(context).getScaledTouchSlop();
        setOnDragListener(new WorkspaceDragEventListener());
    }

    @Override
    public void onMeasure(int widthMeasureSpec, int heightMeasureSpec) {
        int width = MeasureSpec.getSize(widthMeasureSpec);
        int height = MeasureSpec.getSize(heightMeasureSpec);

        mBlocksBoundingBox.setEmpty();
        int childCount = getChildCount();
        for (int i = 0; i < childCount; i++) {
            BlockGroup blockGroup = (BlockGroup) getChildAt(i);
            blockGroup.measure(MeasureSpec.UNSPECIFIED, MeasureSpec.UNSPECIFIED);

            // Determine this BlockGroup's bounds in view coordinates and extend boundaries
            // accordingly. Do NOT use mHelper.workspaceToVirtualViewCoordinates below, since we want the
            // bounding box independent of scroll offset.
            mHelper.workspaceToVirtualViewDelta(blockGroup.getTopBlockPosition(), mTemp);
            if (mHelper.useRtl()) {
                mTemp.x -= blockGroup.getMeasuredWidth();
            }

            mBlocksBoundingBox.union(mTemp.x, mTemp.y,
                    mTemp.x + blockGroup.getMeasuredWidth(),
                    mTemp.y + blockGroup.getMeasuredHeight());
        }

        setMeasuredDimension(width, height);
    }

    @Override
    protected void onLayout(boolean changed, int l, int t, int r, int b) {
        int childCount = getChildCount();

        for (int i = 0; i < childCount; i++) {
            View child = getChildAt(i);
            if (child.getVisibility() == GONE) {
                continue;
            }
            if (child instanceof BlockGroup) {
                BlockGroup bg = (BlockGroup) child;

                // Get view coordinates of child from its workspace coordinates. Note that unlike
                // onMeasure() above, workspaceToVirtualViewCoordinates() must be used for
                // conversion here, so view scroll offset is properly applied for positioning.
                mHelper.workspaceToVirtualViewCoordinates(bg.getTopBlockPosition(), mTemp);
                if (mHelper.useRtl()) {
                    mTemp.x -= bg.getMeasuredWidth();
                }

                child.layout(mTemp.x, mTemp.y,
                        mTemp.x + bg.getMeasuredWidth(), mTemp.y + bg.getMeasuredHeight());
            }
        }
    }

    public Workspace getWorkspace() {
        return mWorkspace;
    }

    /**
     * Sets the workspace this view should display.
     *
     * @param workspace The workspace to load views for.
     */
    public void setWorkspace(Workspace workspace) {
        mWorkspace = workspace;
        if (workspace != null) {
            mHelper = mWorkspace.getWorkspaceHelper();
        }
    }

    public WorkspaceHelper getWorkspaceHelper() {
        return mHelper;
    }

    /**
     * Updates the dragger for this workspace view and passes through the view for the trash can.
     *
     * @param dragger The {@link Dragger} to use in this workspace.
     */
    public void setDragger(Dragger dragger) {
        mDragger = dragger;
        if (mTrashView != null) {
            mDragger.setTrashView(mTrashView);
        }
    }

    /**
     * @return The bounding box in view coordinates of the workspace region occupied by blocks.
     */
    public Rect getBlocksBoundingBox() {
        return mBlocksBoundingBox;
    }

    /**
     * Update the {@link View} for the trash can, which will be passed to the dragger that moves
     * blocks in this view.
     *
     * @param trashView The {@link View} of the trash can icon.
     */
    public void setTrashView(View trashView) {
        mTrashView = trashView;
        if (mDragger != null) {
            mDragger.setTrashView(trashView);
        }
    }

    /**
     * Record information that will be useful during a drag, including which pointer to use (in case
     * of multitouch) and which block will be dragged.
     *
     * @param blockView The {@link BlockView} that will be dragged.
     * @param event The {@link MotionEvent} that starts the drag.
     */
    public void setDragFocus(BlockView blockView, MotionEvent event) {
        setDraggingBlockView(blockView);
        mTouchState = TOUCH_STATE_DOWN;
        mDraggingPointerId =
                MotionEventCompat.getPointerId(event, MotionEventCompat.getActionIndex(event));
    }

    /**
     * Set the start location of the drag, in virtual view units.
     *
     * @param x The x position of the initial down event.
     * @param y The y position of the initial down event.
     */
    public void setDraggingStart(int x, int y) {
        mDraggingStart.set(x, y);
    }

    /**
     * Start a drag event on the view recorded in setDragFocus.
     */
    public void startDrag() {
        mTouchState = TOUCH_STATE_DRAGGING;
        mDragger.startDragging(mDraggingBlockView,
                mDraggingStart.x, mDraggingStart.y);
        mDraggingBlockView.startDrag(
                ClipData.newPlainText(BLOCK_GROUP_CLIP_DATA_LABEL, ""),
                new DragShadowBuilder(), null, 0);
    }

    /**
     * Let this instance know that a block was touched. This will be called when the block has been
     * touched but a drag has not yet been started.
     *
     * @param blockView The {@link BlockView} that detected a touch event.
     * @param event The touch event.
     * @return true if the WorkspaceView has started dragging the given {@link BlockView} or
     * recorded it as draggable.
     */
    public boolean onTouchBlock(BlockView blockView, MotionEvent event) {
        final int action = MotionEventCompat.getActionMasked(event);
        // Handle the case when the user releases before moving far enough to start a drag.
<<<<<<< HEAD
        if (action == MotionEvent.ACTION_UP || action == MotionEvent.ACTION_CANCEL) {
=======
        final int action = event.getAction();
        if (action == MotionEvent.ACTION_UP) {
>>>>>>> 58844479
            resetDragState();
            return true;
        }

<<<<<<< HEAD
        return mTouchState == TOUCH_STATE_DOWN;
=======
        // TODO(fenichel): what about ACTION_CANCEL?
>>>>>>> 58844479

        // Only initiate dragging of given view if in idle state - this prevents occluded blocks
        // from grabbing drag focus because they saw an unconsumed Down event before it propagated
        // back up to this WorkspaceView.

<<<<<<< HEAD
//        if (action == MotionEvent.ACTION_DOWN && mTouchState == TOUCH_STATE_NONE) {
//            setDragFocus(blockView, event);
//            mTouchState = TOUCH_STATE_DOWN;
////            mTouchingField = false;
//            handleActionDown(blockView, event);
//            return true;
//        }
//        if ((mTouchState == TOUCH_STATE_DOWN || mTouchState == TOUCH_STATE_DRAGGING)
//                && action == MotionEvent.ACTION_MOVE && mDraggingBlockView == blockView) {
//            maybeStartDrag(blockView, event);
//            return true;
//        }
//        return false;
    }

    public boolean onInterceptTouchEvent(BlockView blockView, MotionEvent motionEvent) {
        final int action = motionEvent.getAction();
        if (action == MotionEvent.ACTION_DOWN) {
//            mTouchingField = true;
            setDragFocus(blockView, motionEvent); // regardless of the idle state
            handleActionDown(blockView, motionEvent);
            return false;
        } else if (action == MotionEvent.ACTION_MOVE
                && mDraggingBlockView == blockView) {
            // If there was a move that didn't start a drag, and we were already on a field,
            // we don't want to intercept the motion event yet.
            maybeStartDrag(blockView, motionEvent);
//            mTouchingField &&
            return mTouchState == TOUCH_STATE_DRAGGING;
        } else if (action == MotionEvent.ACTION_UP || action == MotionEvent.ACTION_CANCEL) {
            resetDragState();
            return false;
=======
        if (action == MotionEvent.ACTION_DOWN && mTouchState == TOUCH_STATE_NONE) {
            setDragFocus(blockView, event);
>>>>>>> 58844479
        }
        return false;
    }

    /**
     * Clear the {@link WorkspaceView} dragging state, such as which {@link BlockView} had been
     * touched.
     */
    public void resetDragState() {
        mTouchState = TOUCH_STATE_NONE;
        mDraggingPointerId = MotionEvent.INVALID_POINTER_ID;
        setDraggingBlockView(null);
        mTouchingField = false;
    }

    /**
     * Sets the block view currently being dragged, and marks it 'pressed'.
     *
     * @param blockView The {@link BlockView} that will be dragged.
     */
    protected void setDraggingBlockView(BlockView blockView) {
        if (mDraggingBlockView != null) {
            mDraggingBlockView.setPressed(false);
        }
        mDraggingBlockView = blockView;
        if (mDraggingBlockView != null) {
            mDraggingBlockView.setPressed(true);
        }
    }

    /**
     * Handle motion events while starting to drag a block.  This keeps track of whether the block
     * has been dragged more than {@code mTouchSlop} and starts a drag if necessary. Once the drag
     * has been started, all following events will be handled through the {@link
     * com.google.blockly.ui.WorkspaceView.WorkspaceDragEventListener}.
     */
    private void maybeStartDrag(BlockView blockView, MotionEvent event) {
        final int pointerIdx = MotionEventCompat.findPointerIndex(event, mDraggingPointerId);

        if (mTouchState != TOUCH_STATE_DRAGGING) {
            // Not dragging yet - compute distance from Down event and start dragging if
            // far enough.
            final float deltaX = mDraggingStart.x -
                    MotionEventCompat.getX(event, pointerIdx);
            final float deltaY = mDraggingStart.y -
                    MotionEventCompat.getY(event, pointerIdx);

            if (Math.sqrt(deltaX * deltaX + deltaY * deltaY) >= mTouchSlop) {
                startDrag();
            }
        }
    }

    private void handleActionDown(BlockView blockView, MotionEvent event) {
        final int pointerIdx = MotionEventCompat.findPointerIndex(event, mDraggingPointerId);
        // Save position of Down event for later use when (if) minimum dragging distance
        // threshold has been met. By not calling Dragger.startDragging() here already, we
        // prevent unnecessary block operations until we are sure that the user is dragging.

        // Adjust the event's coordinates from the {@link BlockView}'s coordinate system to
        // {@link WorkspaceView} coordinates.
        getWorkspaceHelper().getVirtualViewCoordinates(blockView, mTemp);
        int startX = (int) MotionEventCompat.getX(event, pointerIdx);
        int startY = (int) MotionEventCompat.getY(event, pointerIdx);
        mDraggingStart.set(mTemp.x + startX, mTemp.y + startY);
    }

    @Retention(RetentionPolicy.SOURCE)
    @IntDef({TOUCH_STATE_NONE, TOUCH_STATE_DOWN, TOUCH_STATE_DRAGGING, TOUCH_STATE_LONGPRESS})
    public @interface TouchState {
    }

    private class WorkspaceDragEventListener implements View.OnDragListener {
        @Override
        public boolean onDrag(View v, DragEvent event) {
            final int action = event.getAction();
            switch (action) {
                case DragEvent.ACTION_DRAG_STARTED:
                    return true;    // We want to keep listening for drag events
                case DragEvent.ACTION_DRAG_LOCATION:
                    mDragger.continueDragging(event);
                    break;
                case DragEvent.ACTION_DRAG_ENDED:
                    if (event.getResult()) {
                        break;
                    }
                    // Otherwise fall through
                case DragEvent.ACTION_DROP:
                    // Finalize dragging and reset dragging state flags.
                    // These state flags are still used in the initial phase of figuring out if a
                    // drag has started.
                    if (mTouchState == TOUCH_STATE_DRAGGING) {
                        if (mDragger.touchingTrashView(event)) {
                            mWorkspace.removeRootBlock(mDragger.getDragRootBlock());
                            mDragger.dropInTrash();
                        } else {
                            mDragger.finishDragging();
                        }
                    }
                    resetDragState();
                    return true;    // The drop succeeded.
                default:
                    break;
            }
            return false;   // In every case that gets here, the return value won't be checked.
        }
    }

    @Override
    protected void onLayout(boolean changed, int l, int t, int r, int b) {
        int childCount = getChildCount();

        for (int i = 0; i < childCount; i++) {
            View child = getChildAt(i);
            if (child.getVisibility() == GONE) {
                continue;
            }
            if (child instanceof BlockGroup) {
                BlockGroup bg = (BlockGroup) child;

                // Get view coordinates of child from its workspace coordinates. Note that unlike
                // onMeasure() above, workspaceToVirtualViewCoordinates() must be used for
                // conversion here, so view scroll offset is properly applied for positioning.
                mHelper.workspaceToVirtualViewCoordinates(bg.getTopBlockPosition(), mTemp);
                if (mHelper.useRtL()) {
                    mTemp.x -= bg.getMeasuredWidth();
                }

                child.layout(mTemp.x, mTemp.y,
                        mTemp.x + bg.getMeasuredWidth(), mTemp.y + bg.getMeasuredHeight());
            }
        }
    }

    @IntDef({TOUCH_STATE_NONE, TOUCH_STATE_DOWN, TOUCH_STATE_DRAGGING, TOUCH_STATE_LONGPRESS})
    public @interface TouchState {
    }
}<|MERGE_RESOLUTION|>--- conflicted
+++ resolved
@@ -237,27 +237,18 @@
     public boolean onTouchBlock(BlockView blockView, MotionEvent event) {
         final int action = MotionEventCompat.getActionMasked(event);
         // Handle the case when the user releases before moving far enough to start a drag.
-<<<<<<< HEAD
-        if (action == MotionEvent.ACTION_UP || action == MotionEvent.ACTION_CANCEL) {
-=======
-        final int action = event.getAction();
         if (action == MotionEvent.ACTION_UP) {
->>>>>>> 58844479
             resetDragState();
             return true;
         }
 
-<<<<<<< HEAD
         return mTouchState == TOUCH_STATE_DOWN;
-=======
         // TODO(fenichel): what about ACTION_CANCEL?
->>>>>>> 58844479
 
         // Only initiate dragging of given view if in idle state - this prevents occluded blocks
         // from grabbing drag focus because they saw an unconsumed Down event before it propagated
         // back up to this WorkspaceView.
 
-<<<<<<< HEAD
 //        if (action == MotionEvent.ACTION_DOWN && mTouchState == TOUCH_STATE_NONE) {
 //            setDragFocus(blockView, event);
 //            mTouchState = TOUCH_STATE_DOWN;
@@ -290,10 +281,6 @@
         } else if (action == MotionEvent.ACTION_UP || action == MotionEvent.ACTION_CANCEL) {
             resetDragState();
             return false;
-=======
-        if (action == MotionEvent.ACTION_DOWN && mTouchState == TOUCH_STATE_NONE) {
-            setDragFocus(blockView, event);
->>>>>>> 58844479
         }
         return false;
     }
